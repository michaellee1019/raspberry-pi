--- conflicted
+++ resolved
@@ -143,37 +143,23 @@
 
 // initializeServo creates and initializes the piPigpioServo with the provided configuration and logger.
 func initializeServo(conf resource.Config, logger logging.Logger, bcom uint, newConf *ServoConfig) (*piPigpioServo, error) {
-<<<<<<< HEAD
 	theServo := &piPigpioServo{
 		Named:   conf.ResourceName().AsNamed(),
 		logger:  logger,
 		pin:     C.uint(bcom),
 		pinname: newConf.Pin,
 		opMgr:   operation.NewSingleOperationManager(),
-=======
-	piServo := &piPigpioServo{
-		Named:  conf.ResourceName().AsNamed(),
-		logger: logger,
-		pin:    C.uint(bcom),
-		opMgr:  operation.NewSingleOperationManager(),
->>>>>>> 29ae5f89
 	}
 
 	if err := piServo.validateAndSetConfiguration(newConf); err != nil {
 		return nil, err
 	}
 
-<<<<<<< HEAD
 	// Start separate connection from board to pigpio daemon
 	// Needs to be called before using other pigpio functions
 	piID := C.pigpio_start(nil, nil)
 	// Set communication ID for servo
 	theServo.piID = piID
-=======
-	// Start a separate connection to the pigpio daemon
-	piID := C.custom_pigpio_start()
-	piServo.piID = piID
->>>>>>> 29ae5f89
 
 	return piServo, nil
 }
